"""
LLM Execution Middleware - Instructs LLM to execute slash commands natively
Instead of expanding commands to their content, this tells the LLM to read and execute them

🚨🚨🚨 WARNING: CONTAINS CRITICAL PROXY FORWARDING LOGIC 🚨🚨🚨

⚠️  CORE PROXY FORWARDING - EXTREME CAUTION REQUIRED ⚠️

This middleware contains the critical curl_cffi proxy forwarding logic that
enables Codex to bypass Cloudflare and communicate with ChatGPT backend.

🔒 PROTECTED COMPONENTS (DO NOT TOUCH):
- curl_cffi session configuration
- Request forwarding to upstream_url
- Authentication header handling
- Streaming response logic
- Chrome impersonation settings

✅ SAFE TO MODIFY:
- Slash command detection and processing
- Command file reading logic
- LLM instruction injection
- Hook integration points

❌ FORBIDDEN MODIFICATIONS:
- Changing curl_cffi to any other HTTP client
- Modifying upstream URL handling
- Altering authentication forwarding
- Removing Chrome impersonation
- Breaking streaming response handling

Breaking these rules WILL break all Codex functionality.
"""
import asyncio
import json
import logging
import os
<<<<<<< HEAD
=======
import asyncio
from pathlib import Path
from typing import Dict, List, Optional, Tuple
>>>>>>> 2ac0e30b
import re
import time
from contextlib import AsyncExitStack
from pathlib import Path
from typing import Any, Dict, List, Optional, Tuple
from uuid import uuid4
from urllib.parse import urlparse

import httpx
from fastapi.responses import JSONResponse
from curl_cffi import requests

from .cerebras_middleware import CerebrasMiddleware

from .chat_colorizer import apply_claude_colors

logger = logging.getLogger(__name__)

class LLMExecutionMiddleware:
    """Middleware that instructs LLM to execute slash commands like Claude Code CLI"""

    # Class-level locks to prevent race conditions in session initialization
    _session_init_lock = __import__('threading').Lock()
    _RETRY_DELAYS: Tuple[float, ...] = (0.5,)  # seconds
    _MAX_STREAM_ERROR_MESSAGE = 240

    def __init__(self, upstream_url: Optional[str] = None, url_getter: Optional[callable] = None):
        """Initialize middleware with either static URL or dynamic URL getter

        Args:
            upstream_url: Static upstream URL (legacy support)
            url_getter: Callable that returns upstream URL (allows dynamic config)
        """
        self.upstream_url: Optional[str]

        if url_getter:
            self.url_getter = url_getter
            try:
                # Best-effort capture of the current value for backward compatibility tests
                self.upstream_url = self.url_getter()
            except Exception:
                # Dynamic getters may rely on runtime state; defer resolution until later
                self.upstream_url = None
        elif upstream_url:
            self.upstream_url = upstream_url
            self.url_getter = lambda: upstream_url
        else:
            raise ValueError("Must provide either upstream_url or url_getter")

        self.cerebras_middleware = CerebrasMiddleware()
        self.claude_dir = self._find_claude_dir()
        self.commands_dir = self.claude_dir / "commands" if self.claude_dir else None
        self.codexplus_dir = Path(".codexplus/commands")
        self.home_codexplus_dir = Path.home() / ".codexplus" / "commands"
<<<<<<< HEAD

    def _is_cerebras_upstream(self, url: str) -> bool:
        """Check if URL is Cerebras API endpoint"""
        try:
            parsed = urlparse(url)
        except Exception:
            return False

        return parsed.hostname == "api.cerebras.ai"
=======
        self._retry_schedule = self._RETRY_DELAYS
>>>>>>> 2ac0e30b
        
    def _find_claude_dir(self) -> Optional[Path]:
        """Find .claude directory in project hierarchy"""
        current = Path.cwd()
        while current != current.parent:
            claude_dir = current / ".claude"
            if claude_dir.exists():
                return claude_dir
            current = current.parent
        
        # Check in home directory as fallback
        home_claude = Path.home() / ".claude"
        if home_claude.exists():
            return home_claude
        
        return None
    
    def detect_slash_commands(self, text: str) -> List[Tuple[str, str]]:
        """Detect slash commands in text and return (command, args) tuples"""
        commands = []

        # Find all /command positions
        command_positions = []
        for match in re.finditer(r'(?:^|\s)/([A-Za-z0-9_-]+)', text):
            command_positions.append((match.start(), match.end(), match.group(1)))

        i = 0
        while i < len(command_positions):
            start, end, command = command_positions[i]

            # Find where this command's arguments end
            if i + 1 < len(command_positions):
                next_start, _, _ = command_positions[i + 1]
                # Arguments are everything between this command and the next command
                args = text[end:next_start].strip()
            else:
                # Last command - arguments are everything remaining
                args = text[end:].strip()

            commands.append((command, args))
            i += 1

        return commands
    
    def find_command_file(self, command_name: str) -> Optional[Path]:
        """Locate command definition with local .codexplus, home ~/.codexplus, then .claude."""
        search_roots = [self.codexplus_dir, self.home_codexplus_dir]
        if self.commands_dir:
            search_roots.append(self.commands_dir)

        for root in search_roots:
            if not root or not root.exists():
                continue
            command_file = root / f"{command_name}.md"
            if command_file.exists():
                return command_file

        return None
    
    def create_execution_instruction(self, commands: List[Tuple[str, str]]) -> str:
        """Create system instruction for LLM to execute commands"""
        
        instruction = """You are a slash command interpreter executing a command definition file.

ROLE: You are executing a program, not reading documentation.

INPUT: The file contains an executable workflow that MUST be run step-by-step.

EXECUTION RULES:
1. Execute each instruction in the exact order presented
2. When you see bash code blocks: RUN them and show actual output
3. When you see "Use Edit/MultiEdit tools": USE those tools immediately
4. When you see phases: COMPLETE each phase fully before proceeding

OUTPUT FORMAT:
- Show only execution results and actual outputs
- Do NOT explain what you're doing
- Do NOT summarize the commands
- Do NOT describe what the file contains

VERIFICATION GATES:
- After code changes: Show git diff output or mark "NO_CHANGES"
- Before posting comments: Verify "IMPLEMENTATION_COMPLETE" 
- If implementation fails: Output "EXECUTION_HALTED" and stop

EXAMPLE:
Input: "Phase 1: Run tests"
Output: [Actual test execution output]
NOT: "This phase runs tests to verify the code"

Available slash commands and their behaviors:
"""
        
        # Add specific instructions for each detected command
        for command_name, args in commands:
            command_file = self.find_command_file(command_name)
            if command_file:
                instruction += f"\n/{command_name}:"
                instruction += f"\n  - Location: {command_file}"
                instruction += f"\n  - Execute the instructions in this command file"
                instruction += f"\n  - Apply arguments: {args}" if args else "\n  - No arguments provided"
                
                # Read first few lines of command file for context
                try:
                    with open(command_file, 'r') as f:
                        preview_lines = []
                        for _ in range(5):
                            line = f.readline()
                            if not line:
                                break
                            preview_lines.append(line.rstrip())
                        if preview_lines:
                            preview = '\n'.join(preview_lines)
                            instruction += f"\n  - Preview: {preview[:100]}..."
                except:
                    pass
            else:
                # Generic instruction for unknown commands
                instruction += f"\n/{command_name}:"
                instruction += f"\n  - Interpret and execute this command with args: {args}"
                instruction += f"\n  - Provide appropriate output for the command type"
        
        instruction += """

CRITICAL - YOU ARE NOW EXECUTING:
- This is NOT a request to explain the commands
- This is NOT documentation to summarize  
- This IS a program to execute immediately
- Begin execution with the first instruction
- Show ONLY actual outputs from running commands
- If you cannot execute something, output "EXECUTION_FAILED: [reason]"

Remember: You are an interpreter running a script, not an assistant explaining it.
BEGIN EXECUTION NOW:
"""
        
        return instruction
    
    def inject_execution_behavior(self, request_body: Dict) -> Dict:
        """Modify request to inject execution behavior"""

        # Get status line from request state if available
        status_line = getattr(self.current_request.state, 'status_line', None) if hasattr(self, 'current_request') and hasattr(self.current_request, 'state') else None

        # Detect slash commands in the user's message
        commands = []
        
        # Handle Codex CLI format with input field
        if "input" in request_body:
            for item in request_body["input"]:
                if isinstance(item, dict) and item.get("type") == "message":
                    content_list = item.get("content", [])
                    for content_item in content_list:
                        if isinstance(content_item, dict) and content_item.get("type") == "input_text":
                            text = content_item.get("text", "")
                            detected = self.detect_slash_commands(text)
                            if detected:
                                commands.extend(detected)
        
        # Handle standard format with messages field
        elif "messages" in request_body:
            for message in request_body["messages"]:
                if message.get("role") == "user" and "content" in message:
                    text = message["content"]
                    detected = self.detect_slash_commands(text)
                    if detected:
                        commands.extend(detected)
        
        # Build injection content
        injection_parts = []

        # Add status line if available
        if status_line:
            # Simple, direct instruction that Claude is more likely to follow
            injection_parts.append(f"Display this status line first: {status_line}")
            logger.info(f"📌 Will inject status line: {status_line}")

        # Add execution instructions if needed
        if commands:
            logger.info(f"🎯 Detected slash commands: {commands}")
            execution_instruction = self.create_execution_instruction(commands)
            injection_parts.append(execution_instruction)

        # If we have content to inject
        if injection_parts:
            # Split status line and execution instructions for different handling
            status_line_instruction = None
            execution_instructions = []

            for part in injection_parts:
                if part.startswith("Display this status line first:"):
                    status_line_instruction = part
                else:
                    execution_instructions.append(part)

            # Inject as system message at the beginning
            if "messages" in request_body:
                # Standard format - insert system message for execution instructions only
                if execution_instructions:
                    combined_execution = "\n\n".join(execution_instructions)
                    request_body["messages"].insert(0, {
                        "role": "system",
                        "content": combined_execution
                    })

                # Add status line instruction directly to user message
                if status_line_instruction:
                    for message in request_body["messages"]:
                        if message.get("role") == "user":
                            current_content = message.get("content", "")
                            message["content"] = f"{status_line_instruction}\n\n{current_content}"
                            break

                logger.info("💉 Injected status line and/or execution instruction as system message")

            elif "input" in request_body:
                # Codex format - handle status line and execution instructions separately
                for item in request_body["input"]:
                    if isinstance(item, dict) and item.get("type") == "message":
                        content_list = item.get("content", [])
                        for content_item in content_list:
                            if isinstance(content_item, dict) and content_item.get("type") == "input_text":
                                current_text = content_item.get("text", "")

                                # Add status line instruction directly as visible text
                                if status_line_instruction:
                                    current_text = f"{status_line_instruction}\n\n{current_text}"

                                # Add execution instructions as system instruction
                                if execution_instructions:
                                    combined_execution = "\n\n".join(execution_instructions)
                                    current_text = f"[SYSTEM: {combined_execution}]\n\n{current_text}"

                                content_item["text"] = current_text
                                logger.info("💉 Injected status line and/or execution instruction into input text")
                                break
                        break
        
        return request_body
    
    async def process_request(self, request, path: str):
        """Process request with execution behavior injection"""
        from fastapi.responses import StreamingResponse

        # Store request for status line access
        self.current_request = request

        cleanup_stack: Optional[AsyncExitStack] = None

        # Log request headers for debugging with sensitive values redacted
        raw_headers = dict(request.headers)
        redacted_headers = {}
        for key, value in raw_headers.items():
            key_lower = key.lower()
            if key_lower in {"authorization", "cookie", "set-cookie"} or "token" in key_lower:
                redacted_headers[key] = "<REDACTED>"
            else:
                redacted_headers[key] = value
        logger.debug("📨 Request headers received", extra={"headers": redacted_headers})

        # Check if logging-only mode is enabled (passthrough without modification)
        logging_mode = os.getenv("CODEX_PLUS_LOGGING_MODE", "false") == "true"
        if logging_mode:
            logger.info("📝 Logging mode enabled - forwarding request without modification")

        # In logging mode, always use original body; otherwise check for hook modifications
        # Starlette's request.state stores attributes in _state dict
        state_dict = getattr(request.state, "_state", {}) if hasattr(request, 'state') else {}
        logger.debug(f"Middleware state: logging_mode={logging_mode}, has_modified_body={'modified_body' in state_dict}, state_dict_keys={list(state_dict.keys())}")
        if logging_mode:
            body = await request.body()
            logger.debug("Using original body (logging mode)")
        elif "modified_body" in state_dict:
            body = state_dict["modified_body"]
            if isinstance(body, str):
                body = body.encode("utf-8")
            logger.info("Using modified body from pre-input hooks")
        else:
            body = await request.body()
            logger.debug("Using original body (no modifications)")
        headers = raw_headers

        cached_upstream_url: Optional[str] = None
        request_metadata: Dict[str, Any] = {}

        # Only process if we have a JSON body and logging mode is NOT enabled
        if body and not logging_mode:
            try:
                # Parse and potentially modify the request
                data = json.loads(body)
                modified_data = self.inject_execution_behavior(data)
                request_metadata = {
                    "instructions": modified_data.get("instructions"),
                    "parallel_tool_calls": modified_data.get("parallel_tool_calls"),
                    "metadata": modified_data.get("metadata"),
                }

                # Get upstream URL dynamically
                upstream_url = self.url_getter()
                self.upstream_url = upstream_url
                cached_upstream_url = upstream_url
                logger.info(f"📡 Using upstream URL: {upstream_url}")

                # Apply Cerebras transformation if needed
                modified_data, transformed_path = self.cerebras_middleware.process_request(
                    modified_data,
                    upstream_url,
                    path
                )

                # Use transformed path if provided
                if transformed_path != path:
                    logger.info(f"📍 Path transformed: {path} → {transformed_path}")
                    path = transformed_path

                # Convert back to JSON
                modified_body = json.dumps(modified_data).encode('utf-8')

                # Update content length if changed
                if len(modified_body) != len(body):
                    headers['content-length'] = str(len(modified_body))
                    logger.info(f"📏 Updated content-length: {len(body)} -> {len(modified_body)}")

                body = modified_body

            except json.JSONDecodeError:
                logger.warning("Could not parse body as JSON, forwarding as-is")
            except Exception:
                logger.exception("Error processing request")

        # Forward to upstream - get URL dynamically
        if cached_upstream_url is None:
            cached_upstream_url = self.url_getter()
            self.upstream_url = cached_upstream_url
        upstream_url = cached_upstream_url
        target_url = f"{upstream_url}/{path.lstrip('/')}"

        # Validate upstream URL using security function
        from .main_sync_cffi import _validate_upstream_url, _sanitize_headers
        if not _validate_upstream_url(target_url):
            logger.error(f"Blocked request to invalid upstream URL: {target_url}")
            return JSONResponse({"error": "Invalid upstream URL"}, status_code=400)

        # Remove hop-by-hop headers that shouldn't be forwarded
        hop_by_hop = {
            'connection', 'keep-alive', 'proxy-authenticate',
            'proxy-authorization', 'te', 'trailers',
            'transfer-encoding', 'upgrade', 'host'
        }

        # Clean headers for forwarding
        clean_headers = {}
        for k, v in headers.items():
            if k.lower() not in hop_by_hop:
                clean_headers[k] = v

        # Apply security header sanitization
        clean_headers = _sanitize_headers(clean_headers)

        is_cerebras = self._is_cerebras_upstream(upstream_url)

        # Add Cerebras authentication if using Cerebras upstream
        if is_cerebras:
            # Try CEREBRAS_API_KEY first, fallback to OPENAI_API_KEY
            cerebras_api_key = os.getenv("CEREBRAS_API_KEY") or os.getenv("OPENAI_API_KEY")
            if cerebras_api_key:
                clean_headers["Authorization"] = f"Bearer {cerebras_api_key}"
                logger.debug("🔑 Added Cerebras API key to request headers (value redacted)")
            else:
                logger.warning(
                    "⚠️  No Cerebras API key found in CEREBRAS_API_KEY or OPENAI_API_KEY environment variable"
                )
            # Ensure Content-Type is set for JSON requests (required for httpx.stream)
            if "Content-Type" not in clean_headers and "content-type" not in [k.lower() for k in clean_headers.keys()]:
                clean_headers["Content-Type"] = "application/json"

        # 🚨🚨🚨 CRITICAL PROXY FORWARDING SECTION - DUAL HTTP CLIENT 🚨🚨🚨
        # ⚠️ This is the HEART of Codex proxy functionality ⚠️
        # ✅ EXCEPTION: Dual HTTP client to support both ChatGPT and Cerebras
        try:
<<<<<<< HEAD
            # DUAL HTTP CLIENT LOGIC:
            # - Use curl_cffi for ChatGPT (Cloudflare bypass with Chrome impersonation)
            # - Use httpx for Cerebras (avoid Cloudflare blocking curl_cffi)

            if is_cerebras:
                logger.info("🌐 Using httpx.AsyncClient for Cerebras upstream")
                try:
                    debug_body = json.loads(body) if body else {}
                    logger.info(
                        "📤 Sending to Cerebras",
                        extra={
                            "model": debug_body.get("model"),
                            "messages_count": len(debug_body.get("messages", [])),
                            "tools_count": len(debug_body.get("tools", [])),
                        },
                    )
                except Exception as e:
                    logger.warning(f"Failed to log debug info: {e}")

                minimal_headers = {
                    "Content-Type": clean_headers.get("Content-Type")
                    or clean_headers.get("content-type")
                    or "application/json"
                }
                if "Authorization" in clean_headers:
                    minimal_headers["Authorization"] = clean_headers["Authorization"]

                cleanup_stack = AsyncExitStack()
                try:
                    if not hasattr(self, "_async_httpx_client"):
                        self._async_httpx_client = httpx.AsyncClient(timeout=30.0)

                    async_client: httpx.AsyncClient = self._async_httpx_client
                    response = await cleanup_stack.enter_async_context(
                        async_client.stream(
                            request.method,
                            target_url,
                            headers=minimal_headers,
                            content=body if body else None,
                        )
                    )
                except Exception as e:
                    await cleanup_stack.aclose()
                    logger.error(f"Failed to initiate Cerebras request: {e}")
                    return JSONResponse({"error": str(e)}, status_code=500)

                if response.status_code >= 400:
                    try:
                        error_bytes = await response.aread()
                    except Exception as read_error:
                        logger.error(f"❌ Cerebras error ({response.status_code}) - failed to read body: {read_error}")
                        await cleanup_stack.aclose()
                        return JSONResponse({"error": "Cerebras upstream error"}, status_code=response.status_code)

                    error_text = error_bytes.decode("utf-8", errors="replace")
                    logger.error(
                        "❌ Cerebras error response",
                        extra={"status": response.status_code, "body": error_text[:500]},
                    )
                    await cleanup_stack.aclose()
                    return JSONResponse(
                        content={"error": error_text},
                        status_code=response.status_code,
                    )
            else:
                # 🔒 CHATGPT PATH: Use curl_cffi with Chrome impersonation (REQUIRED for Cloudflare bypass)
                logger.info("🔒 Using curl_cffi for ChatGPT upstream")
                # Thread-safe session creation with double-checked locking pattern
                if not hasattr(self, '_session'):
                    with self._session_init_lock:
                        # Double-check pattern: verify session still doesn't exist after acquiring lock
                        if not hasattr(self, '_session'):
                            self._session = requests.Session(impersonate="chrome124")
                session = self._session

                # Core request forwarding
                response = session.request(
                    request.method,
                    target_url,
                    headers=clean_headers,
                    data=body if body else None,
                    stream=True,
                    timeout=30
                )
            
            # 🔒 PROTECTED: Streaming response generator - CRITICAL for real-time responses
            # Enhanced with proper resource cleanup and Cerebras SSE transformation
            if is_cerebras:
                async def stream_response_async():
                    logger.info(
                        "🔄 Cerebras transformer stream started",
                        extra={"upstream": upstream_url},
                    )
                    logger.info(
                        "🔍 Cerebras response status",
                        extra={"status": response.status_code, "headers": dict(response.headers)},
                    )

                    try:
                        log_dir = Path("/tmp/codex_plus/cerebras_responses")
                        log_dir.mkdir(parents=True, exist_ok=True)
                        (log_dir / "latest_response.txt").write_bytes(b"")
                        logger.info("📝 Initialized Cerebras response log at /tmp/codex_plus/cerebras_responses/latest_response.txt")
                        transformed_dir = Path("/tmp/codex_plus/cerebras_transformed")
                        transformed_dir.mkdir(parents=True, exist_ok=True)
                        (transformed_dir / "latest_response.txt").write_bytes(b"")
                    except Exception as e:
                        logger.warning(f"Failed to initialize Cerebras response log: {e}")

                    chunk_buffer = b""
                    sequence_number = 0
                    sent_created = False
                    sent_in_progress = False
                    reasoning_item_sent = False
                    reasoning_item_done = False
                    completion_sent = False
                    current_output_index = 0
                    response_id: Optional[str] = None
                    reasoning_item_id: Optional[str] = None
                    function_call_item_id: Optional[str] = None
                    function_call_name: Optional[str] = None
                    message_item_id: Optional[str] = None
                    active_item_type: Optional[str] = None
                    instructions_text = (
                        request_metadata.get("instructions")
                        if isinstance(request_metadata.get("instructions"), str)
                        else None
                    )
                    response_metadata_cache: Dict[str, Any] = {}
                    function_arguments_chunks: List[str] = []

                    def sse_event(event_type: str, payload: Dict[str, Any]) -> bytes:
                        payload = dict(payload)
                        payload.setdefault("type", event_type)
                        json_payload = json.dumps(payload, separators=(",", ":"), ensure_ascii=False)
                        logger.debug(
                            "📤 Emitting transformed event",
                            extra={
                                "event_type": event_type,
                                "sequence_number": payload.get("sequence_number"),
                            },
                        )
                        try:
                            transformed_dir = Path("/tmp/codex_plus/cerebras_transformed")
                            transformed_dir.mkdir(parents=True, exist_ok=True)
                            with open(transformed_dir / "latest_response.txt", "ab") as handle:
                                handle.write(f"event: {event_type}\n".encode("utf-8"))
                                handle.write(f"data: {json_payload}\n\n".encode("utf-8"))
                        except Exception as exc:
                            logger.debug(f"Failed to log transformed event: {exc}")
                        return (
                            f"event: {event_type}\n".encode("utf-8")
                            + f"data: {json_payload}\n\n".encode("utf-8")
                        )

                    def log_chunk(chunk_bytes: bytes) -> None:
                        try:
                            log_dir = Path("/tmp/codex_plus/cerebras_responses")
                            with open(log_dir / "latest_response.txt", "ab") as handle:
                                handle.write(chunk_bytes)
                        except Exception as exc:
                            logger.warning(f"Failed to log Cerebras response chunk: {exc}")

                    try:
                        async for chunk in response.aiter_bytes():
                            if not chunk:
                                continue

                            log_chunk(chunk)
                            chunk_buffer += chunk

                            while b"\n\n" in chunk_buffer:
                                raw_event, chunk_buffer = chunk_buffer.split(b"\n\n", 1)
                                if not raw_event.strip():
                                    continue

                                data_lines: List[bytes] = []
                                for line in raw_event.splitlines():
                                    if line.startswith(b"data: "):
                                        data_lines.append(line[6:])

                                if not data_lines:
                                    continue

                                data_str = b"\n".join(data_lines).decode("utf-8", errors="ignore").strip()
                                if not data_str:
                                    continue

                                if data_str == "[DONE]":
                                    if not completion_sent and response_id:
                                        completed_meta = dict(response_metadata_cache)
                                        if completed_meta:
                                            completed_meta["status"] = "completed"
                                        else:
                                            completed_meta = {
                                                "id": response_id,
                                                "object": "response",
                                                "created_at": int(time.time()),
                                                "status": "completed",
                                                "background": False,
                                                "error": None,
                                                "incomplete_details": None,
                                            }
                                            if instructions_text is not None:
                                                completed_meta["instructions"] = instructions_text
                                        completion_event = sse_event(
                                            "response.completed",
                                            {
                                                "sequence_number": sequence_number,
                                                "response": completed_meta,
                                            },
                                        )
                                        yield completion_event
                                        sequence_number += 1
                                        completion_sent = True
                                    try:
                                        transformed_dir = Path("/tmp/codex_plus/cerebras_transformed")
                                        transformed_dir.mkdir(parents=True, exist_ok=True)
                                        with open(transformed_dir / "latest_response.txt", "ab") as handle:
                                            handle.write(b"data: [DONE]\n\n")
                                    except Exception:
                                        logger.debug("Failed to log [DONE] sentinel")
                                    yield b"data: [DONE]\n\n"
                                    continue

                                try:
                                    chunk_data = json.loads(data_str)
                                except json.JSONDecodeError:
                                    logger.debug("Failed to parse Cerebras SSE chunk", extra={"preview": data_str[:100]})
                                    continue

                                choices = chunk_data.get("choices", [])
                                if not choices:
                                    continue

                                delta = choices[0].get("delta", {})
                                finish_reason = choices[0].get("finish_reason")

                                if not sent_created and (
                                    delta.get("role")
                                    or delta.get("reasoning")
                                    or delta.get("content")
                                    or delta.get("tool_calls")
                                ):
                                    raw_response_id = chunk_data.get("id", "")
                                    if raw_response_id:
                                        response_id = (
                                            raw_response_id
                                            if raw_response_id.startswith("resp_")
                                            else f"resp_{raw_response_id}"
                                        )
                                    else:
                                        response_id = f"resp_{uuid4().hex}"
                                    created_at = chunk_data.get("created") or int(time.time())
                                    base_response_info = {
                                        "id": response_id,
                                        "object": "response",
                                        "created_at": created_at,
                                        "status": "in_progress",
                                        "background": False,
                                        "error": None,
                                        "incomplete_details": None,
                                    }
                                    if instructions_text is not None:
                                        base_response_info["instructions"] = instructions_text
                                    created_event = sse_event(
                                        "response.created",
                                        {
                                            "sequence_number": sequence_number,
                                            "response": base_response_info,
                                        },
                                    )
                                    yield created_event
                                    sequence_number += 1
                                    sent_created = True
                                    response_metadata_cache = base_response_info

                                if sent_created and not sent_in_progress:
                                    response_meta = dict(response_metadata_cache)
                                    in_progress_event = sse_event(
                                        "response.in_progress",
                                        {
                                            "sequence_number": sequence_number,
                                            "response": response_meta,
                                        },
                                    )
                                    yield in_progress_event
                                    sequence_number += 1
                                    sent_in_progress = True

                                if delta.get("reasoning"):
                                    if not reasoning_item_sent:
                                        reasoning_item_id = f"rs_{response_id}" if response_id else "rs_0"
                                        reasoning_event = sse_event(
                                            "response.output_item.added",
                                            {
                                                "sequence_number": sequence_number,
                                                "output_index": 0,
                                                "item": {
                                                    "id": reasoning_item_id,
                                                    "type": "reasoning",
                                                    "encrypted_content": "",
                                                    "summary": [],
                                                },
                                            },
                                        )
                                        yield reasoning_event
                                        sequence_number += 1
                                        reasoning_item_sent = True
                                        current_output_index = 0

                                if delta.get("tool_calls"):
                                    if reasoning_item_sent and not reasoning_item_done and reasoning_item_id:
                                        reasoning_done_event = sse_event(
                                            "response.output_item.done",
                                            {
                                                "sequence_number": sequence_number,
                                                "output_index": 0,
                                                "item": {
                                                    "id": reasoning_item_id,
                                                    "type": "reasoning",
                                                    "encrypted_content": "",
                                                    "summary": [],
                                                },
                                            },
                                        )
                                        yield reasoning_done_event
                                        sequence_number += 1
                                        reasoning_item_done = True
                                        current_output_index = 1

                                    if active_item_type != "function_call":
                                        tool_call = delta["tool_calls"][0]
                                        call_id_raw = tool_call.get("id") or "0"
                                        function_call_item_id = call_id_raw if call_id_raw.startswith("call_") else f"call_{call_id_raw}"
                                        function_call_name = tool_call.get("function", {}).get("name", "unknown")
                                        function_event = sse_event(
                                            "response.output_item.added",
                                            {
                                                "sequence_number": sequence_number,
                                                "output_index": current_output_index,
                                                "item": {
                                                    "id": function_call_item_id,
                                                    "type": "function_call",
                                                    "name": function_call_name,
                                                    "call_id": function_call_item_id,
                                                    "arguments": "",
                                                    "status": "in_progress",
                                                },
                                            },
                                        )
                                        yield function_event
                                        sequence_number += 1
                                        active_item_type = "function_call"

                                if delta.get("content") and active_item_type is None and not reasoning_item_sent:
                                    message_item_id = f"msg_{response_id}" if response_id else "msg_0"
                                    message_added_event = sse_event(
                                        "response.output_item.added",
                                        {
                                            "sequence_number": sequence_number,
                                            "output_index": current_output_index,
                                            "item": {
                                                "id": message_item_id,
                                                "type": "message",
                                                "role": "assistant",
                                                "content": [],
                                            },
                                        },
                                    )
                                    yield message_added_event
                                    sequence_number += 1
                                    active_item_type = "message"

                                if delta.get("content") and sent_created:
                                    message_item_id = message_item_id or (f"msg_{response_id}" if response_id else "msg_0")
                                    text_event = sse_event(
                                        "response.output_text.delta",
                                        {
                                            "sequence_number": sequence_number,
                                            "item_id": message_item_id,
                                            "delta": delta["content"],
                                        },
                                    )
                                    yield text_event
                                    sequence_number += 1

                                if delta.get("tool_calls") and function_call_item_id:
                                    for tool_call in delta["tool_calls"]:
                                        function_data = tool_call.get("function", {})
                                        arguments = function_data.get("arguments")
                                        if arguments:
                                            args_event = sse_event(
                                                "response.function_call.arguments.delta",
                                                {
                                                    "sequence_number": sequence_number,
                                                    "output_index": current_output_index,
                                                    "tool_call_index": tool_call.get("index", 0),
                                                    "item_id": function_call_item_id,
                                                    "call_id": function_call_item_id,
                                                    "delta": arguments,
                                                },
                                            )
                                            yield args_event
                                            sequence_number += 1
                                            function_arguments_chunks.append(arguments)

                                if finish_reason:
                                    tool_call_result_text: Optional[str] = None
                                    if finish_reason == "tool_calls" and function_arguments_chunks:
                                        arguments_json = "".join(function_arguments_chunks)
                                        try:
                                            call_payload = json.loads(arguments_json)
                                        except json.JSONDecodeError as exc:
                                            logger.error(f"Failed to parse tool arguments: {exc}")
                                            call_payload = None

                                        if isinstance(call_payload, dict):
                                            command = call_payload.get("command") or []
                                            timeout_ms = call_payload.get("timeout_ms")
                                            cwd = call_payload.get("workdir") or call_payload.get("cwd")
                                            env = call_payload.get("env") or {}
                                            if isinstance(command, list) and command:
                                                try:
                                                    logger.info(
                                                        "⚙️ Executing tool call locally",
                                                        extra={
                                                            "command": command,
                                                            "cwd": cwd,
                                                            "timeout_ms": timeout_ms,
                                                        },
                                                    )
                                                    proc = await asyncio.create_subprocess_exec(
                                                        *command,
                                                        cwd=cwd,
                                                        env={**os.environ, **{str(k): str(v) for k, v in env.items()}},
                                                        stdout=asyncio.subprocess.PIPE,
                                                        stderr=asyncio.subprocess.PIPE,
                                                    )
                                                    try:
                                                        stdout_bytes, stderr_bytes = await asyncio.wait_for(
                                                            proc.communicate(),
                                                            timeout=(timeout_ms / 1000) if timeout_ms else None,
                                                        )
                                                        timed_out = False
                                                    except asyncio.TimeoutError:
                                                        proc.kill()
                                                        stdout_bytes, stderr_bytes = await proc.communicate()
                                                        timed_out = True

                                                    stdout_text = stdout_bytes.decode("utf-8", errors="replace") if stdout_bytes else ""
                                                    stderr_text = stderr_bytes.decode("utf-8", errors="replace") if stderr_bytes else ""
                                                    exit_code = proc.returncode
                                                    parts = ["# Shell Output"]
                                                    parts.append(f"Command: {' '.join(command)}")
                                                    parts.append(f"Exit code: {exit_code}")
                                                    if timed_out:
                                                        parts.append("Result: ⏰ Timed out")
                                                    if stdout_text.strip():
                                                        parts.append("STDOUT:\n" + stdout_text.strip())
                                                    if stderr_text.strip():
                                                        parts.append("STDERR:\n" + stderr_text.strip())
                                                    tool_call_result_text = "\n\n".join(parts)
                                                except Exception as exec_exc:
                                                    logger.error(f"Failed to execute tool call: {exec_exc}")
                                                    tool_call_result_text = f"Shell command execution failed: {exec_exc}"
                                            else:
                                                tool_call_result_text = "Shell command execution skipped (no command provided)."
                                        else:
                                            tool_call_result_text = "Shell command execution skipped (invalid arguments)."
                                        function_arguments_chunks.clear()

                                    if active_item_type == "function_call":
                                        done_event = sse_event(
                                            "response.output_item.done",
                                            {
                                                "sequence_number": sequence_number,
                                                "output_index": current_output_index,
                                                "item": {
                                                    "id": function_call_item_id or "call_0",
                                                    "type": "function_call",
                                                    "name": function_call_name or "unknown",
                                                    "call_id": function_call_item_id or "call_0",
                                                    "status": "completed",
                                                },
                                            },
                                        )
                                        yield done_event
                                        sequence_number += 1

                                    if finish_reason == "tool_calls" and tool_call_result_text is not None:
                                        current_output_index = max(current_output_index + 1, 2)
                                        if not message_item_id:
                                            message_item_id = f"msg_{response_id}" if response_id else f"msg_{uuid4().hex}"
                                            message_added_event = sse_event(
                                                "response.output_item.added",
                                                {
                                                    "sequence_number": sequence_number,
                                                    "output_index": current_output_index,
                                                    "item": {
                                                        "id": message_item_id,
                                                        "type": "message",
                                                        "role": "assistant",
                                                        "status": "in_progress",
                                                        "content": [],
                                                    },
                                                },
                                            )
                                            yield message_added_event
                                            sequence_number += 1
                                        text_event = sse_event(
                                            "response.output_text.delta",
                                            {
                                                "sequence_number": sequence_number,
                                                "item_id": message_item_id,
                                                "output_index": current_output_index,
                                                "content_index": 0,
                                                "delta": tool_call_result_text,
                                            },
                                        )
                                        yield text_event
                                        sequence_number += 1
                                        message_done_event = sse_event(
                                            "response.output_item.done",
                                            {
                                                "sequence_number": sequence_number,
                                                "output_index": current_output_index,
                                                "item": {
                                                    "id": message_item_id,
                                                    "type": "message",
                                                    "status": "completed",
                                                },
                                            },
                                        )
                                        yield message_done_event
                                        sequence_number += 1
                                        active_item_type = None

                                    if active_item_type == "message":
                                        message_item_id = message_item_id or (f"msg_{response_id}" if response_id else "msg_0")
                                        message_done_event = sse_event(
                                            "response.output_item.done",
                                            {
                                                "sequence_number": sequence_number,
                                                "output_index": current_output_index,
                                                "item": {
                                                    "id": message_item_id,
                                                    "type": "message",
                                                    "status": "completed",
                                                },
                                            },
                                        )
                                        yield message_done_event
                                        sequence_number += 1

                                    if response_id and not completion_sent:
                                        completed_meta = dict(response_metadata_cache)
                                        completed_meta["status"] = "completed"
                                        completion_event = sse_event(
                                            "response.completed",
                                            {
                                                "sequence_number": sequence_number,
                                                "response": completed_meta,
                                            },
                                        )
                                        yield completion_event
                                        sequence_number += 1
                                        completion_sent = True
                                    active_item_type = None
                    finally:
                        if cleanup_stack is not None:
                            await cleanup_stack.aclose()

                stream_source = stream_response_async()
            else:
                def stream_response():
                    response_closed = False
                    logger.info(
                        "🔄 Stream response generator started",
                        extra={"upstream": upstream_url},
                    )
                    logger.info(
                        "🔍 Response status",
                        extra={"status": response.status_code, "headers": dict(response.headers)},
                    )

                    chunk_count = 0
                    try:
                        try:
                            log_dir = Path("/tmp/codex_plus/chatgpt_responses")
                            log_dir.mkdir(parents=True, exist_ok=True)
                            (log_dir / "latest_response.txt").write_bytes(b"")
                            logger.info(
                                "📝 Initialized response log at /tmp/codex_plus/chatgpt_responses/latest_response.txt"
                            )
                        except Exception as e:
                            logger.warning(f"Failed to initialize response log: {e}")

                        for chunk in response.iter_content(chunk_size=None):
                            chunk_count += 1
                            logger.info(
                                "📦 Received chunk",
                                extra={"chunk_index": chunk_count, "size": len(chunk) if chunk else 0},
                            )
                            if not chunk:
                                continue

                            try:
                                log_dir = Path("/tmp/codex_plus/chatgpt_responses")
                                log_dir.mkdir(parents=True, exist_ok=True)
                                with open(log_dir / "latest_response.txt", "ab") as f:
                                    f.write(chunk)
                                logger.info("📝 Logged ChatGPT chunk", extra={"bytes": len(chunk)})
                            except Exception as e:
                                logger.warning(f"Failed to log response chunk: {e}")

                            yield chunk
                    except Exception as e:
                        logger.error(f"Error during streaming: {e}")
                        if not response_closed:
                            try:
                                response.close()
                                response_closed = True
                            except Exception:
                                pass
                        raise
                    finally:
                        if not response_closed:
                            try:
                                response.close()
                            except Exception:
                                pass
                        if hasattr(response, "_close_cm"):
                            try:
                                response._close_cm(None, None, None)
                            except Exception:
                                pass

                stream_source = stream_response()
            # Get response headers - ONLY forward essential SSE headers
            # Strip all upstream-specific headers (Cloudflare, Cerebras, etc.)
            upstream_headers = dict(response.headers)

            # Whitelist of headers to forward (ChatGPT-compatible)
            resp_headers = {}
            safe_headers = {
                "content-type",  # Required for SSE
                "cache-control", # Caching behavior
                "connection",    # Keep-alive
            }

            # Only forward whitelisted headers
            for header in safe_headers:
                if header in upstream_headers:
                    resp_headers[header] = upstream_headers[header]

            # Ensure SSE content-type is set
            if "content-type" not in resp_headers:
                resp_headers["content-type"] = "text/event-stream; charset=utf-8"

            logger.info(f"📤 Forwarding headers: {list(resp_headers.keys())}")
=======
            # 🔒 PROTECTED: curl_cffi Chrome impersonation - REQUIRED for Cloudflare bypass
            # Thread-safe session creation with double-checked locking pattern
            if not hasattr(self, '_session'):
                with self._session_init_lock:
                    # Double-check pattern: verify session still doesn't exist after acquiring lock
                    if not hasattr(self, '_session'):
                        self._session = requests.Session(impersonate="chrome124")
            session = self._session

            # 🔒 PROTECTED: Core request forwarding - DO NOT CHANGE
            response = None
            attempt = 0
            retry_schedule = self._retry_schedule
            last_exception: Optional[Exception] = None
            while True:
                try:
                    response = session.request(
                        request.method,
                        target_url,
                        headers=clean_headers,
                        data=body if body else None,
                        stream=True,
                        timeout=30
                    )
                    break
                except requests.exceptions.RequestException as exc:
                    last_exception = exc
                    if attempt >= len(retry_schedule):
                        raise
                    delay = retry_schedule[attempt]
                    attempt += 1
                    logger.warning(
                        "Upstream request failed (%s). Retrying in %.1fs (attempt %d/%d)",
                        exc,
                        delay,
                        attempt,
                        len(retry_schedule) + 1,
                    )
                    await asyncio.sleep(delay)
            content_type = response.headers.get("content-type", "") or ""
            is_event_stream = "text/event-stream" in content_type.lower()
            
            # 🔒 PROTECTED: Streaming response generator - CRITICAL for real-time responses
            # Enhanced with proper resource cleanup to prevent connection leaks
            def stream_response():
                response_closed = False

                def close_response():
                    nonlocal response_closed
                    if not response_closed:
                        try:
                            response.close()
                        except Exception:
                            pass
                        else:
                            response_closed = True

                try:
                    # 🔒 PROTECTED: Core streaming iteration - DO NOT MODIFY
                    for chunk in response.iter_content(chunk_size=None):
                        if chunk:
                            # 🔒 PROTECTED: Chunk yielding - DO NOT REMOVE
                            yield chunk
                except Exception as exc:
                    logger.error(f"Error during streaming: {exc}")
                    if isinstance(exc, requests.exceptions.RequestException):
                        if is_event_stream:
                            error_code, safe_message = self._classify_stream_error(exc)
                            error_chunk = self._format_stream_error_event(error_code, safe_message)
                            close_response()
                            yield error_chunk
                            return
                    close_response()
                    raise
                finally:
                    close_response()
            
            # Get response headers
            resp_headers = dict(response.headers)
            resp_headers.pop("content-length", None)
            resp_headers.pop("content-encoding", None)
>>>>>>> 2ac0e30b
            
            # Store response reference for cleanup on middleware destruction
            if not hasattr(self, '_active_responses'):
                self._active_responses = []
            self._active_responses.append(response)

            # Create streaming response with automatic cleanup tracking
            body_stream = stream_source
            content_type = resp_headers.get("content-type", "")
            if "text/event-stream" in content_type and getattr(body_stream, "__anext__", None) is None:
                body_stream = apply_claude_colors(body_stream)

            streaming_response = StreamingResponse(
                body_stream,
                status_code=response.status_code,
                headers=resp_headers,
                media_type=resp_headers.get("content-type", "text/event-stream")
            )

            # Schedule cleanup of response reference when streaming completes
            async def cleanup_response():
                try:
                    if hasattr(self, '_active_responses') and response in self._active_responses:
                        self._active_responses.remove(response)
                except:
                    pass

            # Add cleanup callback (if supported by FastAPI StreamingResponse)
            if hasattr(streaming_response, 'background'):
                from starlette.background import BackgroundTask
                streaming_response.background = BackgroundTask(cleanup_response)

            return streaming_response
            
        except Exception as e:
            logger.error(f"Proxy request failed: {e}")
            return JSONResponse(
                content={"error": f"Proxy failed: {str(e)}"},
                status_code=500
            )

    @classmethod
    def _classify_stream_error(cls, exc: Exception) -> Tuple[str, str]:
        """Classify upstream streaming errors for structured reporting."""
        message = str(exc).strip() or exc.__class__.__name__
        if len(message) > cls._MAX_STREAM_ERROR_MESSAGE:
            message = message[: cls._MAX_STREAM_ERROR_MESSAGE - 3] + "..."
        lower_msg = message.lower()
        if "timeout" in lower_msg or "too slow" in lower_msg:
            code = "UPSTREAM_TIMEOUT"
        else:
            code = "UPSTREAM_ERROR"
        return code, message

    @staticmethod
    def _format_stream_error_event(code: str, message: str) -> bytes:
        """Create an SSE payload describing a streaming error."""
        payload = {"type": "error", "code": code, "message": message}
        return f"data: {json.dumps(payload)}\n\n".encode("utf-8")


def create_llm_execution_middleware(upstream_url: Optional[str] = None, url_getter: Optional[callable] = None):
    """Factory function to create middleware instance

    Args:
        upstream_url: Static upstream URL (legacy support)
        url_getter: Callable that returns upstream URL (allows dynamic config)
    """
    return LLMExecutionMiddleware(upstream_url=upstream_url, url_getter=url_getter)<|MERGE_RESOLUTION|>--- conflicted
+++ resolved
@@ -35,12 +35,6 @@
 import json
 import logging
 import os
-<<<<<<< HEAD
-=======
-import asyncio
-from pathlib import Path
-from typing import Dict, List, Optional, Tuple
->>>>>>> 2ac0e30b
 import re
 import time
 from contextlib import AsyncExitStack
@@ -95,7 +89,7 @@
         self.commands_dir = self.claude_dir / "commands" if self.claude_dir else None
         self.codexplus_dir = Path(".codexplus/commands")
         self.home_codexplus_dir = Path.home() / ".codexplus" / "commands"
-<<<<<<< HEAD
+        self._retry_schedule = self._RETRY_DELAYS
 
     def _is_cerebras_upstream(self, url: str) -> bool:
         """Check if URL is Cerebras API endpoint"""
@@ -105,10 +99,7 @@
             return False
 
         return parsed.hostname == "api.cerebras.ai"
-=======
-        self._retry_schedule = self._RETRY_DELAYS
->>>>>>> 2ac0e30b
-        
+
     def _find_claude_dir(self) -> Optional[Path]:
         """Find .claude directory in project hierarchy"""
         current = Path.cwd()
@@ -488,7 +479,6 @@
         # ⚠️ This is the HEART of Codex proxy functionality ⚠️
         # ✅ EXCEPTION: Dual HTTP client to support both ChatGPT and Cerebras
         try:
-<<<<<<< HEAD
             # DUAL HTTP CLIENT LOGIC:
             # - Use curl_cffi for ChatGPT (Cloudflare bypass with Chrome impersonation)
             # - Use httpx for Cerebras (avoid Cloudflare blocking curl_cffi)
@@ -1150,90 +1140,7 @@
                 resp_headers["content-type"] = "text/event-stream; charset=utf-8"
 
             logger.info(f"📤 Forwarding headers: {list(resp_headers.keys())}")
-=======
-            # 🔒 PROTECTED: curl_cffi Chrome impersonation - REQUIRED for Cloudflare bypass
-            # Thread-safe session creation with double-checked locking pattern
-            if not hasattr(self, '_session'):
-                with self._session_init_lock:
-                    # Double-check pattern: verify session still doesn't exist after acquiring lock
-                    if not hasattr(self, '_session'):
-                        self._session = requests.Session(impersonate="chrome124")
-            session = self._session
-
-            # 🔒 PROTECTED: Core request forwarding - DO NOT CHANGE
-            response = None
-            attempt = 0
-            retry_schedule = self._retry_schedule
-            last_exception: Optional[Exception] = None
-            while True:
-                try:
-                    response = session.request(
-                        request.method,
-                        target_url,
-                        headers=clean_headers,
-                        data=body if body else None,
-                        stream=True,
-                        timeout=30
-                    )
-                    break
-                except requests.exceptions.RequestException as exc:
-                    last_exception = exc
-                    if attempt >= len(retry_schedule):
-                        raise
-                    delay = retry_schedule[attempt]
-                    attempt += 1
-                    logger.warning(
-                        "Upstream request failed (%s). Retrying in %.1fs (attempt %d/%d)",
-                        exc,
-                        delay,
-                        attempt,
-                        len(retry_schedule) + 1,
-                    )
-                    await asyncio.sleep(delay)
-            content_type = response.headers.get("content-type", "") or ""
-            is_event_stream = "text/event-stream" in content_type.lower()
-            
-            # 🔒 PROTECTED: Streaming response generator - CRITICAL for real-time responses
-            # Enhanced with proper resource cleanup to prevent connection leaks
-            def stream_response():
-                response_closed = False
-
-                def close_response():
-                    nonlocal response_closed
-                    if not response_closed:
-                        try:
-                            response.close()
-                        except Exception:
-                            pass
-                        else:
-                            response_closed = True
-
-                try:
-                    # 🔒 PROTECTED: Core streaming iteration - DO NOT MODIFY
-                    for chunk in response.iter_content(chunk_size=None):
-                        if chunk:
-                            # 🔒 PROTECTED: Chunk yielding - DO NOT REMOVE
-                            yield chunk
-                except Exception as exc:
-                    logger.error(f"Error during streaming: {exc}")
-                    if isinstance(exc, requests.exceptions.RequestException):
-                        if is_event_stream:
-                            error_code, safe_message = self._classify_stream_error(exc)
-                            error_chunk = self._format_stream_error_event(error_code, safe_message)
-                            close_response()
-                            yield error_chunk
-                            return
-                    close_response()
-                    raise
-                finally:
-                    close_response()
-            
-            # Get response headers
-            resp_headers = dict(response.headers)
-            resp_headers.pop("content-length", None)
-            resp_headers.pop("content-encoding", None)
->>>>>>> 2ac0e30b
-            
+
             # Store response reference for cleanup on middleware destruction
             if not hasattr(self, '_active_responses'):
                 self._active_responses = []
