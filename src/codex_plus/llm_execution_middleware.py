--- conflicted
+++ resolved
@@ -320,30 +320,24 @@
         # Store request for status line access
         self.current_request = request
 
-<<<<<<< HEAD
         # Log request headers for debugging
         logger.info(f"📨 Request headers: {dict(request.headers)}")
 
-        # Check if pre-input hooks modified the body. Starlette's request.state
-        # stores explicit attributes in __dict__, so guard against Mock objects
-        # that auto-create attributes during tests.
-        state_dict = getattr(request.state, "__dict__", {})
-        if "modified_body" in state_dict:
-            body = state_dict["modified_body"]
-            if isinstance(body, str):
-                body = body.encode("utf-8")
-=======
         # Check if logging-only mode is enabled (passthrough without modification)
         logging_mode = os.getenv("CODEX_PLUS_LOGGING_MODE", "false") == "true"
         if logging_mode:
             logger.info("📝 Logging mode enabled - forwarding request without modification")
 
         # In logging mode, always use original body; otherwise check for hook modifications
+        # Starlette's request.state stores explicit attributes in __dict__, so guard against
+        # Mock objects that auto-create attributes during tests.
+        state_dict = getattr(request.state, "__dict__", {})
         if logging_mode:
             body = await request.body()
-        elif hasattr(request.state, 'modified_body'):
-            body = request.state.modified_body
->>>>>>> 54ce5668
+        elif "modified_body" in state_dict:
+            body = state_dict["modified_body"]
+            if isinstance(body, str):
+                body = body.encode("utf-8")
             logger.info("Using modified body from pre-input hooks")
         else:
             body = await request.body()
