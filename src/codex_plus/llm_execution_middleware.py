--- conflicted
+++ resolved
@@ -1144,17 +1144,13 @@
             self._active_responses.append(response)
 
             # Create streaming response with automatic cleanup tracking
-            body_stream = stream_response()
+            body_stream = stream_source
             content_type = resp_headers.get("content-type", "")
-            if "text/event-stream" in content_type:
+            if "text/event-stream" in content_type and getattr(body_stream, "__anext__", None) is None:
                 body_stream = apply_claude_colors(body_stream)
 
             streaming_response = StreamingResponse(
-<<<<<<< HEAD
-                stream_source,
-=======
                 body_stream,
->>>>>>> b7bd5ba4
                 status_code=response.status_code,
                 headers=resp_headers,
                 media_type=resp_headers.get("content-type", "text/event-stream")
