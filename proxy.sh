--- conflicted
+++ resolved
@@ -61,15 +61,9 @@
     cleanup_stale_resources
 
     if [ -f "$PID_FILE" ]; then
-<<<<<<< HEAD
-        PID=$(cat "$PID_FILE")
-        if kill -0 "$PID" 2>/dev/null; then
-            echo -e "  ${GREEN}✅ Running${NC} (PID: $PID)"
-=======
         local pid=$(cat "$PID_FILE" 2>/dev/null)
         if validate_pid "$pid"; then
             echo -e "  ${GREEN}✅ Running${NC} (PID: $pid)"
->>>>>>> ff3fb024
             echo -e "  ${GREEN}📡 Proxy URL:${NC} http://localhost:10000"
             echo -e "  ${GREEN}🏥 Health Check:${NC} http://localhost:10000/health"
             echo -e "  ${GREEN}📝 Log:${NC} $LOG_FILE"
@@ -132,20 +126,6 @@
         echo -e "${YELLOW}💡 Run: python -m venv venv && source venv/bin/activate && pip install -r requirements.txt${NC}"
         return 1
     fi
-<<<<<<< HEAD
-    
-    # Start proxy in background
-    source "$VENV_PATH/bin/activate"
-    export PYTHONPATH="$SCRIPT_DIR/src:$PYTHONPATH"
-    nohup python -c "from codex_plus.$PROXY_MODULE import app; import uvicorn; uvicorn.run(app, host='127.0.0.1', port=10000)" > "$LOG_FILE" 2>&1 &
-    PID=$!
-    echo "$PID" > "$PID_FILE"
-    
-    # Wait a moment and check if it started successfully
-    sleep 2
-    if kill -0 "$PID" 2>/dev/null; then
-        echo -e "${GREEN}✅ Proxy started successfully${NC}"
-=======
 
     # Check if port 10000 is available
     if lsof -i :10000 >/dev/null 2>&1; then
@@ -200,7 +180,6 @@
 
     if [ "$startup_success" = true ]; then
         echo -e "${GREEN}✅ Proxy started successfully and is responding${NC}"
->>>>>>> ff3fb024
         print_status
         return 0
     else
