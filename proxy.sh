--- conflicted
+++ resolved
@@ -33,26 +33,15 @@
 PROXY_MODULE="main_sync_cffi"
 # Runtime files under /tmp/codex_plus
 RUNTIME_DIR="/tmp/codex_plus"
-<<<<<<< HEAD
+if [ -n "${CODEX_PROXY_RUNTIME_DIR:-}" ]; then
+    RUNTIME_DIR="$CODEX_PROXY_RUNTIME_DIR"
+fi
 # Port configuration must be set before PID file paths
 PROXY_PORT="${PROXY_PORT:-10000}"
 PID_FILE="$RUNTIME_DIR/proxy_${PROXY_PORT}.pid"
 LOG_FILE="$RUNTIME_DIR/proxy_${PROXY_PORT}.log"
 LOCK_FILE="$RUNTIME_DIR/proxy_${PROXY_PORT}.lock"
-=======
-PID_FILE="$RUNTIME_DIR/proxy.pid"
-LOG_FILE="$RUNTIME_DIR/proxy.log"
-LOCK_FILE="$RUNTIME_DIR/proxy.lock"
 BASE_URL_FILE="$RUNTIME_DIR/provider.base_url"
-
-if [ -n "${CODEX_PROXY_RUNTIME_DIR:-}" ]; then
-    RUNTIME_DIR="$CODEX_PROXY_RUNTIME_DIR"
-    PID_FILE="$RUNTIME_DIR/proxy.pid"
-    LOG_FILE="$RUNTIME_DIR/proxy.log"
-    LOCK_FILE="$RUNTIME_DIR/proxy.lock"
-    BASE_URL_FILE="$RUNTIME_DIR/provider.base_url"
-fi
->>>>>>> b7bd5ba4
 # Autostart configuration
 AUTOSTART_LABEL="com.codex.plus.proxy"
 LAUNCH_AGENT_PATH="$HOME/Library/LaunchAgents/$AUTOSTART_LABEL.plist"
@@ -149,21 +138,31 @@
         export OPENAI_API_KEY="$CEREBRAS_API_KEY"
         export OPENAI_BASE_URL="$CEREBRAS_BASE_URL"
         export OPENAI_MODEL="$CEREBRAS_MODEL"
+        printf '%s\n' "$CEREBRAS_BASE_URL" > "$BASE_URL_FILE"
         echo -e "${BLUE}🌐 Cerebras mode enabled - proxy will use Cerebras credentials${NC}"
     else
         export CODEX_PLUS_PROVIDER_MODE="openai"
         export CODEX_PLUS_UPSTREAM_URL="$DEFAULT_UPSTREAM_URL"
+        printf '%s\n' "$DEFAULT_UPSTREAM_URL" > "$BASE_URL_FILE"
     fi
     echo "$PROVIDER_MODE" > "$RUNTIME_DIR/provider.mode"
 }
 
 get_upstream_url() {
-    # Read from environment variable set by setup_provider_env
+    if [ -f "$BASE_URL_FILE" ]; then
+        local upstream
+        if read -r upstream < "$BASE_URL_FILE" 2>/dev/null && [ -n "$upstream" ]; then
+            printf '%s' "$upstream"
+            return
+        fi
+    fi
+
     if [ -n "$CODEX_PLUS_UPSTREAM_URL" ]; then
         printf '%s' "$CODEX_PLUS_UPSTREAM_URL"
-    else
-        printf '%s' "$DEFAULT_UPSTREAM_URL"
-    fi
+        return
+    fi
+
+    printf '%s' "$DEFAULT_UPSTREAM_URL"
 }
 
 validate_pid() {
@@ -197,15 +196,15 @@
         rm -f "$RUNTIME_DIR/logging.mode"
     fi
 
-<<<<<<< HEAD
     # Clean up any orphaned proxy process on THIS port only
-    local orphaned_pids=$(lsof -ti :$PROXY_PORT 2>/dev/null || true)
+    local orphaned_pids
+    orphaned_pids=$(lsof -ti :"$PROXY_PORT" 2>/dev/null || true)
     if [ -n "$orphaned_pids" ]; then
         echo -e "${YELLOW}🧹 Found orphaned proxy process on port $PROXY_PORT: $orphaned_pids${NC}"
         echo "$orphaned_pids" | xargs -r kill -TERM 2>/dev/null || true
         sleep 2
         echo "$orphaned_pids" | xargs -r kill -KILL 2>/dev/null || true
-=======
+    fi
 }
 
 PORT_GUARD_EXIT_CODE=""
@@ -229,7 +228,6 @@
         python_cmd=("${PYTHON}")
     elif ! command -v python3 >/dev/null 2>&1; then
         python_cmd=("python")
->>>>>>> b7bd5ba4
     fi
 
     local env_pythonpath="$SCRIPT_DIR/src"
@@ -238,8 +236,8 @@
     fi
 
     PORT_GUARD_OUTPUT=$(PYTHONPATH="$env_pythonpath" "${python_cmd[@]}" -m codex_plus.port_guard \
-        --port 10000 \
-        --health-url "http://127.0.0.1:10000/health" \
+        --port "$PROXY_PORT" \
+        --health-url "http://127.0.0.1:$PROXY_PORT/health" \
         --health-timeout 1.0 \
         --expect codex_plus \
         --expect main_sync_cffi \
@@ -338,14 +336,14 @@
         run_port_guard
         case "${PORT_GUARD_EXIT_CODE:-}" in
             0)
-                echo -e "${YELLOW}⚠️  Proxy already running on port 10000; skipping start${NC}"
+                echo -e "${YELLOW}⚠️  Proxy already running on port ${PROXY_PORT}; skipping start${NC}"
                 startup_success=true
                 rm -f "$LOCK_FILE"
                 trap - EXIT
                 return 0
                 ;;
             20)
-                echo -e "${RED}❌ Port 10000 is in use by another process; refusing to start${NC}"
+                echo -e "${RED}❌ Port ${PROXY_PORT} is in use by another process; refusing to start${NC}"
                 echo -e "${YELLOW}ℹ️  Port guard details:${NC} ${PORT_GUARD_OUTPUT}"
                 rm -f "$LOCK_FILE"
                 trap - EXIT
@@ -382,6 +380,8 @@
         sleep 2
     done
 
+    pkill -f "uvicorn.*codex_plus" 2>/dev/null || true
+
     # Final check - if still running, force kill
     if lsof -i :$PROXY_PORT >/dev/null 2>&1; then
         echo -e "${YELLOW}🔨 Force killing all processes on port $PROXY_PORT...${NC}"
@@ -410,7 +410,7 @@
         return 1
     fi
 
-    # Port 10000 should now be available after cleanup above
+    # Port $PROXY_PORT should now be available after cleanup above
 
     # Validate provider configuration before launching
     if ! configure_provider_environment; then
