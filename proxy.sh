--- conflicted
+++ resolved
@@ -33,10 +33,6 @@
 PROXY_MODULE="main_sync_cffi"
 # Runtime files under /tmp/codex_plus
 RUNTIME_DIR="/tmp/codex_plus"
-<<<<<<< HEAD
-if [ -n "${CODEX_PROXY_RUNTIME_DIR:-}" ]; then
-    RUNTIME_DIR="$CODEX_PROXY_RUNTIME_DIR"
-=======
 PID_FILE="$RUNTIME_DIR/proxy.pid"
 LOG_FILE="$RUNTIME_DIR/proxy.log"
 ERROR_LOG_FILE="$RUNTIME_DIR/proxy.err"
@@ -56,7 +52,6 @@
     LAUNCHD_STDOUT_LOG="$RUNTIME_DIR/launchd.out"
     LAUNCHD_STDERR_LOG="$RUNTIME_DIR/launchd.err"
     LAUNCHD_ENV_FILE="$RUNTIME_DIR/launchd.env"
->>>>>>> 2ac0e30b
 fi
 # Port configuration must be set before PID file paths
 PROXY_PORT="${PROXY_PORT:-10000}"
@@ -426,15 +421,10 @@
         esac
     fi
 
-<<<<<<< HEAD
     # Kill existing proxy processes instead of waiting for locks
     echo -e "${YELLOW}🔄 Checking for existing proxy processes on port $PROXY_PORT...${NC}"
 
     # Kill any existing proxy processes on THIS port only - multiple attempts
-=======
-    echo -e "${YELLOW}🔄 Checking for existing proxy processes...${NC}"
-
->>>>>>> 2ac0e30b
     for attempt in 1 2 3; do
         local existing_pids=$(lsof -ti :$PROXY_PORT 2>/dev/null)
         if [ -z "$existing_pids" ]; then
@@ -454,7 +444,6 @@
 
     pkill -f "uvicorn.*codex_plus" 2>/dev/null || true
 
-<<<<<<< HEAD
     # Final check - if still running, force kill
     if lsof -i :$PROXY_PORT >/dev/null 2>&1; then
         echo -e "${YELLOW}🔨 Force killing all processes on port $PROXY_PORT...${NC}"
@@ -465,16 +454,6 @@
         if lsof -i :$PROXY_PORT >/dev/null 2>&1; then
             echo -e "${RED}❌ Failed to stop existing proxy on port $PROXY_PORT${NC}"
             lsof -i :$PROXY_PORT
-=======
-    if lsof -i :10000 >/dev/null 2>&1; then
-        echo -e "${YELLOW}🔨 Force killing all processes on port 10000...${NC}"
-        lsof -ti :10000 2>/dev/null | xargs -r kill -9 2>/dev/null
-        sleep 3
-
-        if lsof -i :10000 >/dev/null 2>&1; then
-            echo -e "${RED}❌ Failed to stop existing proxy on port 10000${NC}"
-            lsof -i :10000
->>>>>>> 2ac0e30b
             return 1
         fi
     fi
@@ -492,12 +471,9 @@
         return 1
     fi
 
-<<<<<<< HEAD
     # Port $PROXY_PORT should now be available after cleanup above
 
     # Validate provider configuration before launching
-=======
->>>>>>> 2ac0e30b
     if ! configure_provider_environment; then
         return 1
     fi
@@ -510,16 +486,6 @@
         rm -f "$RUNTIME_DIR/logging.mode"
     fi
 
-<<<<<<< HEAD
-    # 🚨🚨🚨 CRITICAL PROXY STARTUP COMMAND - DO NOT MODIFY 🚨🚨🚨
-    # ⚠️ This command starts the curl_cffi proxy with Cloudflare bypass ⚠️
-    # ❌ FORBIDDEN: Changing module, host, port, or import structure
-    # Use nohup to detach the proxy so it survives terminal closure
-    # Export provider environment variables to proxy process
-    CODEX_PLUS_UPSTREAM_URL="$CODEX_PLUS_UPSTREAM_URL" \
-    CODEX_PLUS_PROVIDER_MODE="$CODEX_PLUS_PROVIDER_MODE" \
-    PROXY_PORT="$PROXY_PORT" \
-=======
     if [ "$os_name" = "Darwin" ]; then
         persist_launchd_environment
         ensure_launchd_script
@@ -585,19 +551,33 @@
 
     export PYTHONPATH="$SCRIPT_DIR/src:$PYTHONPATH"
 
->>>>>>> 2ac0e30b
+    # Export logging mode flag for middleware to check
+    # Check both --logging flag and CODEX_PLUS_LOGGING_MODE environment variable
+    if [ "$LOGGING_MODE" = "true" ] || [ "${CODEX_PLUS_LOGGING_MODE:-false}" = "true" ]; then
+        export CODEX_PLUS_LOGGING_MODE="true"
+        # Persist logging mode state for status display
+        echo "true" > "$RUNTIME_DIR/logging.mode"
+    else
+        # Remove logging mode file if not in logging mode
+        rm -f "$RUNTIME_DIR/logging.mode"
+    fi
+
+    # 🚨🚨🚨 CRITICAL PROXY STARTUP COMMAND - DO NOT MODIFY 🚨🚨🚨
+    # ⚠️ This command starts the curl_cffi proxy with Cloudflare bypass ⚠️
+    # ❌ FORBIDDEN: Changing module, host, port, or import structure
+    # Use nohup to detach the proxy so it survives terminal closure
+    # Export provider environment variables to proxy process
+    CODEX_PLUS_UPSTREAM_URL="$CODEX_PLUS_UPSTREAM_URL" \
+    CODEX_PLUS_PROVIDER_MODE="$CODEX_PLUS_PROVIDER_MODE" \
+    PROXY_PORT="$PROXY_PORT" \
     nohup python -c "
 import sys, os
 try:
     from codex_plus.$PROXY_MODULE import app
     import uvicorn
-<<<<<<< HEAD
     # 🔒 PROTECTED: Port configurable via PROXY_PORT (default 10000 for Codex compatibility)
     port = int(os.environ.get('PROXY_PORT', 10000))
     uvicorn.run(app, host='127.0.0.1', port=port, log_level='info')
-=======
-    uvicorn.run(app, host='127.0.0.1', port=10000, log_level='info')
->>>>>>> 2ac0e30b
 except Exception as e:
     print(f'STARTUP_ERROR: {e}', file=sys.stderr)
     sys.exit(1)
@@ -611,12 +591,8 @@
     for ((i=0; i<startup_timeout; i++)); do
         sleep 1
         if validate_pid "$pid"; then
-<<<<<<< HEAD
             # Additional check: verify the service is actually responding
             if curl -s -f "http://localhost:$PROXY_PORT/health" >/dev/null 2>&1; then
-=======
-            if curl -s -f http://localhost:10000/health >/dev/null 2>&1; then
->>>>>>> 2ac0e30b
                 startup_success=true
                 break
             elif [ $i -eq $((startup_timeout-1)) ]; then
@@ -633,15 +609,12 @@
         trap - EXIT
         rm -f "$LOCK_FILE"
         echo -e "${GREEN}✅ Proxy started successfully and is responding${NC}"
-<<<<<<< HEAD
 
         # Enable autostart configuration
         echo -e "${BLUE}🔄 Enabling autostart configuration...${NC}"
         handle_autostart enable
 
         # Show status without cleanup to avoid killing the just-started process
-=======
->>>>>>> 2ac0e30b
         echo -e "${BLUE}🔍 M1 Proxy Status:${NC}"
         echo -e "  ${GREEN}✅ Running${NC} (PID: $pid)"
         echo -e "  ${GREEN}📡 Proxy URL:${NC} http://localhost:$PROXY_PORT"
@@ -737,24 +710,9 @@
     rm -f "$LOCK_FILE"
     rm -f "$RUNTIME_DIR/logging.mode"
 
-<<<<<<< HEAD
     # Remove autostart configuration
     echo -e "${BLUE}🗑️  Removing autostart configuration...${NC}"
     handle_autostart disable
-=======
-    # Ensure launchd won't immediately restart the proxy
-    if [ "$(uname -s)" = "Darwin" ]; then
-        if [ -f "$LAUNCH_AGENT_PATH" ]; then
-            if launchctl list "$AUTOSTART_LABEL" >/dev/null 2>&1; then
-                echo -e "${YELLOW}🛑 Stopping launchd job ${AUTOSTART_LABEL}${NC}"
-                launchctl stop "$AUTOSTART_LABEL" >/dev/null 2>&1 || true
-            fi
-            echo -e "${YELLOW}🔌 Unloading launchd agent to prevent automatic restarts${NC}"
-            launchctl unload "$LAUNCH_AGENT_PATH" >/dev/null 2>&1 || true
-        fi
-        clear_launchd_environment
-    fi
->>>>>>> 2ac0e30b
 }
 
 restart_proxy() {
